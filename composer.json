{
    "name": "badfarm/zanzara",
    "type": "library",
    "description": "Asynchronous PHP Telegram Bot Framework",
    "keywords": [
        "telegram",
        "bot",
        "reactphp",
        "async",
        "php"
    ],
    "license": "MIT",
    "authors": [
        {
            "name": "Michele Righetti"
        },
        {
            "name": "Mattia Corradi"
        }
    ],
    "require": {
        "php": ">=7.2",
        "ext-json": "*",
        "ext-readline": "*",
        "react/event-loop": "^1.1",
        "react/http": "^1.1",
        "psr/log": "^1.1",
        "psr/container": "^1.0",
        "php-di/php-di": "^6.3",
        "react/cache": "^1.1",
        "react/filesystem": "^0.1.2",
        "php-http/multipart-stream-builder": "^1.1",
<<<<<<< HEAD
        "netresearch/jsonmapper": "^3.1"
=======
        "netresearch/jsonmapper": "^2.0",
        "clue/http-proxy-react": "1.6"
>>>>>>> aa0f4020
    },
    "require-dev": {
        "phpunit/phpunit": "^9.4",
        "symfony/dotenv": "^5.1",
        "monolog/monolog": "^2.1"
    },
    "autoload": {
        "psr-4": {
            "Zanzara\\": "src/Zanzara"
        }
    },
    "autoload-dev": {
        "psr-4": {
            "Zanzara\\Test\\": "tests"
        }
    }
}<|MERGE_RESOLUTION|>--- conflicted
+++ resolved
@@ -30,12 +30,8 @@
         "react/cache": "^1.1",
         "react/filesystem": "^0.1.2",
         "php-http/multipart-stream-builder": "^1.1",
-<<<<<<< HEAD
-        "netresearch/jsonmapper": "^3.1"
-=======
-        "netresearch/jsonmapper": "^2.0",
-        "clue/http-proxy-react": "1.6"
->>>>>>> aa0f4020
+        "netresearch/jsonmapper": "^3.1",
+        "clue/http-proxy-react": "^1.6"
     },
     "require-dev": {
         "phpunit/phpunit": "^9.4",
