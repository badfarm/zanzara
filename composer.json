{
<<<<<<< HEAD
    "name": "zanzara/zanzara",
    "type": "library",
    "description": "Library to build Telegram bots",
    "keywords": [
        "telegram",
        "bot"
    ],
    "license": "MIT",
    "authors": [
        {
            "name": "Michele Righetti"
        },
        {
            "name": "Mattia Corradi"
        }
    ],
    "require": {
        "php": "^7.2",
        "ext-json": "*",
        "netresearch/jsonmapper": "^2.0"
=======
  "name": "zanzara/zanzara",
  "type": "library",
  "description": "Library to build Telegram bots",
  "keywords": [
    "telegram",
    "bot"
  ],
  "license": "MIT",
  "authors": [
    {
      "name": "Michele Righetti"
>>>>>>> b302ce89
    },
    {
      "name": "Mattia Corradi"
    }
  ],
  "require": {
    "php": "^7.2",
    "ext-json": "*",
    "symfony/cache": "^5.0"
  },
  "require-dev": {
    "phpunit/phpunit": "^8.5"
  },
  "autoload": {
    "psr-4": {
      "Zanzara\\": "src/Zanzara"
    }
  },
  "autoload-dev": {
    "psr-4": {
      "Zanzara\\Test\\": "tests"
    }
  }
}<|MERGE_RESOLUTION|>--- conflicted
+++ resolved
@@ -1,5 +1,4 @@
 {
-<<<<<<< HEAD
     "name": "zanzara/zanzara",
     "type": "library",
     "description": "Library to build Telegram bots",
@@ -19,41 +18,20 @@
     "require": {
         "php": "^7.2",
         "ext-json": "*",
-        "netresearch/jsonmapper": "^2.0"
-=======
-  "name": "zanzara/zanzara",
-  "type": "library",
-  "description": "Library to build Telegram bots",
-  "keywords": [
-    "telegram",
-    "bot"
-  ],
-  "license": "MIT",
-  "authors": [
-    {
-      "name": "Michele Righetti"
->>>>>>> b302ce89
+        "netresearch/jsonmapper": "^2.0",
+        "symfony/cache": "^5.0"
     },
-    {
-      "name": "Mattia Corradi"
+    "require-dev": {
+        "phpunit/phpunit": "^8.5"
+    },
+    "autoload": {
+        "psr-4": {
+            "Zanzara\\": "src/Zanzara"
+        }
+    },
+    "autoload-dev": {
+        "psr-4": {
+            "Zanzara\\Test\\": "tests"
+        }
     }
-  ],
-  "require": {
-    "php": "^7.2",
-    "ext-json": "*",
-    "symfony/cache": "^5.0"
-  },
-  "require-dev": {
-    "phpunit/phpunit": "^8.5"
-  },
-  "autoload": {
-    "psr-4": {
-      "Zanzara\\": "src/Zanzara"
-    }
-  },
-  "autoload-dev": {
-    "psr-4": {
-      "Zanzara\\Test\\": "tests"
-    }
-  }
 }