{
    "_readme": [
        "This file locks the dependencies of your project to a known state",
        "Read more about it at https://getcomposer.org/doc/01-basic-usage.md#installing-dependencies",
        "This file is @generated automatically"
    ],
<<<<<<< HEAD
    "content-hash": "9e722432b8066479dc76b201ae88afc9",
    "packages": [
        {
            "name": "netresearch/jsonmapper",
            "version": "v2.0.0",
            "source": {
                "type": "git",
                "url": "https://github.com/cweiske/jsonmapper.git",
                "reference": "e245890383c3ed38b6d202ee373c23ccfebc0f54"
            },
            "dist": {
                "type": "zip",
                "url": "https://api.github.com/repos/cweiske/jsonmapper/zipball/e245890383c3ed38b6d202ee373c23ccfebc0f54",
                "reference": "e245890383c3ed38b6d202ee373c23ccfebc0f54",
                "shasum": ""
            },
            "require": {
                "ext-json": "*",
                "ext-pcre": "*",
                "ext-reflection": "*",
                "ext-spl": "*",
                "php": ">=5.6"
            },
            "require-dev": {
                "phpunit/phpunit": "~4.8.35 || ~5.7 || ~6.4 || ~7.0",
                "squizlabs/php_codesniffer": "~3.5"
            },
            "type": "library",
            "autoload": {
                "psr-0": {
                    "JsonMapper": "src/"
                }
            },
            "notification-url": "https://packagist.org/downloads/",
            "license": [
                "OSL-3.0"
            ],
            "authors": [
                {
                    "name": "Christian Weiske",
                    "email": "cweiske@cweiske.de",
                    "homepage": "http://github.com/cweiske/jsonmapper/",
                    "role": "Developer"
                }
            ],
            "description": "Map nested JSON structures onto PHP classes",
            "time": "2020-03-04T17:23:33+00:00"
=======
    "content-hash": "144de8006f1fb5becfc69a47d527a321",
    "packages": [
        {
            "name": "psr/cache",
            "version": "1.0.1",
            "source": {
                "type": "git",
                "url": "https://github.com/php-fig/cache.git",
                "reference": "d11b50ad223250cf17b86e38383413f5a6764bf8"
            },
            "dist": {
                "type": "zip",
                "url": "https://api.github.com/repos/php-fig/cache/zipball/d11b50ad223250cf17b86e38383413f5a6764bf8",
                "reference": "d11b50ad223250cf17b86e38383413f5a6764bf8",
                "shasum": ""
            },
            "require": {
                "php": ">=5.3.0"
            },
            "type": "library",
            "extra": {
                "branch-alias": {
                    "dev-master": "1.0.x-dev"
                }
            },
            "autoload": {
                "psr-4": {
                    "Psr\\Cache\\": "src/"
                }
            },
            "notification-url": "https://packagist.org/downloads/",
            "license": [
                "MIT"
            ],
            "authors": [
                {
                    "name": "PHP-FIG",
                    "homepage": "http://www.php-fig.org/"
                }
            ],
            "description": "Common interface for caching libraries",
            "keywords": [
                "cache",
                "psr",
                "psr-6"
            ],
            "time": "2016-08-06T20:24:11+00:00"
        },
        {
            "name": "psr/container",
            "version": "1.0.0",
            "source": {
                "type": "git",
                "url": "https://github.com/php-fig/container.git",
                "reference": "b7ce3b176482dbbc1245ebf52b181af44c2cf55f"
            },
            "dist": {
                "type": "zip",
                "url": "https://api.github.com/repos/php-fig/container/zipball/b7ce3b176482dbbc1245ebf52b181af44c2cf55f",
                "reference": "b7ce3b176482dbbc1245ebf52b181af44c2cf55f",
                "shasum": ""
            },
            "require": {
                "php": ">=5.3.0"
            },
            "type": "library",
            "extra": {
                "branch-alias": {
                    "dev-master": "1.0.x-dev"
                }
            },
            "autoload": {
                "psr-4": {
                    "Psr\\Container\\": "src/"
                }
            },
            "notification-url": "https://packagist.org/downloads/",
            "license": [
                "MIT"
            ],
            "authors": [
                {
                    "name": "PHP-FIG",
                    "homepage": "http://www.php-fig.org/"
                }
            ],
            "description": "Common Container Interface (PHP FIG PSR-11)",
            "homepage": "https://github.com/php-fig/container",
            "keywords": [
                "PSR-11",
                "container",
                "container-interface",
                "container-interop",
                "psr"
            ],
            "time": "2017-02-14T16:28:37+00:00"
        },
        {
            "name": "psr/log",
            "version": "1.1.2",
            "source": {
                "type": "git",
                "url": "https://github.com/php-fig/log.git",
                "reference": "446d54b4cb6bf489fc9d75f55843658e6f25d801"
            },
            "dist": {
                "type": "zip",
                "url": "https://api.github.com/repos/php-fig/log/zipball/446d54b4cb6bf489fc9d75f55843658e6f25d801",
                "reference": "446d54b4cb6bf489fc9d75f55843658e6f25d801",
                "shasum": ""
            },
            "require": {
                "php": ">=5.3.0"
            },
            "type": "library",
            "extra": {
                "branch-alias": {
                    "dev-master": "1.1.x-dev"
                }
            },
            "autoload": {
                "psr-4": {
                    "Psr\\Log\\": "Psr/Log/"
                }
            },
            "notification-url": "https://packagist.org/downloads/",
            "license": [
                "MIT"
            ],
            "authors": [
                {
                    "name": "PHP-FIG",
                    "homepage": "http://www.php-fig.org/"
                }
            ],
            "description": "Common interface for logging libraries",
            "homepage": "https://github.com/php-fig/log",
            "keywords": [
                "log",
                "psr",
                "psr-3"
            ],
            "time": "2019-11-01T11:05:21+00:00"
        },
        {
            "name": "symfony/cache",
            "version": "v5.0.5",
            "source": {
                "type": "git",
                "url": "https://github.com/symfony/cache.git",
                "reference": "c6255e419e8592dab7de6e29b014ae9e8926989a"
            },
            "dist": {
                "type": "zip",
                "url": "https://api.github.com/repos/symfony/cache/zipball/c6255e419e8592dab7de6e29b014ae9e8926989a",
                "reference": "c6255e419e8592dab7de6e29b014ae9e8926989a",
                "shasum": ""
            },
            "require": {
                "php": "^7.2.5",
                "psr/cache": "~1.0",
                "psr/log": "~1.0",
                "symfony/cache-contracts": "^1.1.7|^2",
                "symfony/service-contracts": "^1.1|^2",
                "symfony/var-exporter": "^4.4|^5.0"
            },
            "conflict": {
                "doctrine/dbal": "<2.5",
                "symfony/dependency-injection": "<4.4",
                "symfony/http-kernel": "<4.4",
                "symfony/var-dumper": "<4.4"
            },
            "provide": {
                "psr/cache-implementation": "1.0",
                "psr/simple-cache-implementation": "1.0",
                "symfony/cache-implementation": "1.0"
            },
            "require-dev": {
                "cache/integration-tests": "dev-master",
                "doctrine/cache": "~1.6",
                "doctrine/dbal": "~2.5",
                "predis/predis": "~1.1",
                "psr/simple-cache": "^1.0",
                "symfony/config": "^4.4|^5.0",
                "symfony/dependency-injection": "^4.4|^5.0",
                "symfony/var-dumper": "^4.4|^5.0"
            },
            "type": "library",
            "extra": {
                "branch-alias": {
                    "dev-master": "5.0-dev"
                }
            },
            "autoload": {
                "psr-4": {
                    "Symfony\\Component\\Cache\\": ""
                },
                "exclude-from-classmap": [
                    "/Tests/"
                ]
            },
            "notification-url": "https://packagist.org/downloads/",
            "license": [
                "MIT"
            ],
            "authors": [
                {
                    "name": "Nicolas Grekas",
                    "email": "p@tchwork.com"
                },
                {
                    "name": "Symfony Community",
                    "homepage": "https://symfony.com/contributors"
                }
            ],
            "description": "Symfony Cache component with PSR-6, PSR-16, and tags",
            "homepage": "https://symfony.com",
            "keywords": [
                "caching",
                "psr6"
            ],
            "time": "2020-02-24T15:05:31+00:00"
        },
        {
            "name": "symfony/cache-contracts",
            "version": "v2.0.1",
            "source": {
                "type": "git",
                "url": "https://github.com/symfony/cache-contracts.git",
                "reference": "23ed8bfc1a4115feca942cb5f1aacdf3dcdf3c16"
            },
            "dist": {
                "type": "zip",
                "url": "https://api.github.com/repos/symfony/cache-contracts/zipball/23ed8bfc1a4115feca942cb5f1aacdf3dcdf3c16",
                "reference": "23ed8bfc1a4115feca942cb5f1aacdf3dcdf3c16",
                "shasum": ""
            },
            "require": {
                "php": "^7.2.5",
                "psr/cache": "^1.0"
            },
            "suggest": {
                "symfony/cache-implementation": ""
            },
            "type": "library",
            "extra": {
                "branch-alias": {
                    "dev-master": "2.0-dev"
                }
            },
            "autoload": {
                "psr-4": {
                    "Symfony\\Contracts\\Cache\\": ""
                }
            },
            "notification-url": "https://packagist.org/downloads/",
            "license": [
                "MIT"
            ],
            "authors": [
                {
                    "name": "Nicolas Grekas",
                    "email": "p@tchwork.com"
                },
                {
                    "name": "Symfony Community",
                    "homepage": "https://symfony.com/contributors"
                }
            ],
            "description": "Generic abstractions related to caching",
            "homepage": "https://symfony.com",
            "keywords": [
                "abstractions",
                "contracts",
                "decoupling",
                "interfaces",
                "interoperability",
                "standards"
            ],
            "time": "2019-11-18T17:27:11+00:00"
        },
        {
            "name": "symfony/service-contracts",
            "version": "v2.0.1",
            "source": {
                "type": "git",
                "url": "https://github.com/symfony/service-contracts.git",
                "reference": "144c5e51266b281231e947b51223ba14acf1a749"
            },
            "dist": {
                "type": "zip",
                "url": "https://api.github.com/repos/symfony/service-contracts/zipball/144c5e51266b281231e947b51223ba14acf1a749",
                "reference": "144c5e51266b281231e947b51223ba14acf1a749",
                "shasum": ""
            },
            "require": {
                "php": "^7.2.5",
                "psr/container": "^1.0"
            },
            "suggest": {
                "symfony/service-implementation": ""
            },
            "type": "library",
            "extra": {
                "branch-alias": {
                    "dev-master": "2.0-dev"
                }
            },
            "autoload": {
                "psr-4": {
                    "Symfony\\Contracts\\Service\\": ""
                }
            },
            "notification-url": "https://packagist.org/downloads/",
            "license": [
                "MIT"
            ],
            "authors": [
                {
                    "name": "Nicolas Grekas",
                    "email": "p@tchwork.com"
                },
                {
                    "name": "Symfony Community",
                    "homepage": "https://symfony.com/contributors"
                }
            ],
            "description": "Generic abstractions related to writing services",
            "homepage": "https://symfony.com",
            "keywords": [
                "abstractions",
                "contracts",
                "decoupling",
                "interfaces",
                "interoperability",
                "standards"
            ],
            "time": "2019-11-18T17:27:11+00:00"
        },
        {
            "name": "symfony/var-exporter",
            "version": "v5.0.5",
            "source": {
                "type": "git",
                "url": "https://github.com/symfony/var-exporter.git",
                "reference": "30779a25c736b4290449eaedefe4196c1d060378"
            },
            "dist": {
                "type": "zip",
                "url": "https://api.github.com/repos/symfony/var-exporter/zipball/30779a25c736b4290449eaedefe4196c1d060378",
                "reference": "30779a25c736b4290449eaedefe4196c1d060378",
                "shasum": ""
            },
            "require": {
                "php": "^7.2.5"
            },
            "require-dev": {
                "symfony/var-dumper": "^4.4|^5.0"
            },
            "type": "library",
            "extra": {
                "branch-alias": {
                    "dev-master": "5.0-dev"
                }
            },
            "autoload": {
                "psr-4": {
                    "Symfony\\Component\\VarExporter\\": ""
                },
                "exclude-from-classmap": [
                    "/Tests/"
                ]
            },
            "notification-url": "https://packagist.org/downloads/",
            "license": [
                "MIT"
            ],
            "authors": [
                {
                    "name": "Nicolas Grekas",
                    "email": "p@tchwork.com"
                },
                {
                    "name": "Symfony Community",
                    "homepage": "https://symfony.com/contributors"
                }
            ],
            "description": "A blend of var_export() + serialize() to turn any serializable data structure to plain PHP code",
            "homepage": "https://symfony.com",
            "keywords": [
                "clone",
                "construct",
                "export",
                "hydrate",
                "instantiate",
                "serialize"
            ],
            "funding": [
                {
                    "url": "https://symfony.com/sponsor",
                    "type": "custom"
                },
                {
                    "url": "https://github.com/fabpot",
                    "type": "github"
                },
                {
                    "url": "https://tidelift.com/funding/github/packagist/symfony/symfony",
                    "type": "tidelift"
                }
            ],
            "time": "2020-02-04T09:47:34+00:00"
>>>>>>> b302ce89
        }
    ],
    "packages-dev": [
        {
            "name": "doctrine/instantiator",
            "version": "1.3.0",
            "source": {
                "type": "git",
                "url": "https://github.com/doctrine/instantiator.git",
                "reference": "ae466f726242e637cebdd526a7d991b9433bacf1"
            },
            "dist": {
                "type": "zip",
                "url": "https://api.github.com/repos/doctrine/instantiator/zipball/ae466f726242e637cebdd526a7d991b9433bacf1",
                "reference": "ae466f726242e637cebdd526a7d991b9433bacf1",
                "shasum": ""
            },
            "require": {
                "php": "^7.1"
            },
            "require-dev": {
                "doctrine/coding-standard": "^6.0",
                "ext-pdo": "*",
                "ext-phar": "*",
                "phpbench/phpbench": "^0.13",
                "phpstan/phpstan-phpunit": "^0.11",
                "phpstan/phpstan-shim": "^0.11",
                "phpunit/phpunit": "^7.0"
            },
            "type": "library",
            "extra": {
                "branch-alias": {
                    "dev-master": "1.2.x-dev"
                }
            },
            "autoload": {
                "psr-4": {
                    "Doctrine\\Instantiator\\": "src/Doctrine/Instantiator/"
                }
            },
            "notification-url": "https://packagist.org/downloads/",
            "license": [
                "MIT"
            ],
            "authors": [
                {
                    "name": "Marco Pivetta",
                    "email": "ocramius@gmail.com",
                    "homepage": "http://ocramius.github.com/"
                }
            ],
            "description": "A small, lightweight utility to instantiate objects in PHP without invoking their constructors",
            "homepage": "https://www.doctrine-project.org/projects/instantiator.html",
            "keywords": [
                "constructor",
                "instantiate"
            ],
            "time": "2019-10-21T16:45:58+00:00"
        },
        {
            "name": "myclabs/deep-copy",
            "version": "1.9.5",
            "source": {
                "type": "git",
                "url": "https://github.com/myclabs/DeepCopy.git",
                "reference": "b2c28789e80a97badd14145fda39b545d83ca3ef"
            },
            "dist": {
                "type": "zip",
                "url": "https://api.github.com/repos/myclabs/DeepCopy/zipball/b2c28789e80a97badd14145fda39b545d83ca3ef",
                "reference": "b2c28789e80a97badd14145fda39b545d83ca3ef",
                "shasum": ""
            },
            "require": {
                "php": "^7.1"
            },
            "replace": {
                "myclabs/deep-copy": "self.version"
            },
            "require-dev": {
                "doctrine/collections": "^1.0",
                "doctrine/common": "^2.6",
                "phpunit/phpunit": "^7.1"
            },
            "type": "library",
            "autoload": {
                "psr-4": {
                    "DeepCopy\\": "src/DeepCopy/"
                },
                "files": [
                    "src/DeepCopy/deep_copy.php"
                ]
            },
            "notification-url": "https://packagist.org/downloads/",
            "license": [
                "MIT"
            ],
            "description": "Create deep copies (clones) of your objects",
            "keywords": [
                "clone",
                "copy",
                "duplicate",
                "object",
                "object graph"
            ],
            "time": "2020-01-17T21:11:47+00:00"
        },
        {
            "name": "phar-io/manifest",
            "version": "1.0.3",
            "source": {
                "type": "git",
                "url": "https://github.com/phar-io/manifest.git",
                "reference": "7761fcacf03b4d4f16e7ccb606d4879ca431fcf4"
            },
            "dist": {
                "type": "zip",
                "url": "https://api.github.com/repos/phar-io/manifest/zipball/7761fcacf03b4d4f16e7ccb606d4879ca431fcf4",
                "reference": "7761fcacf03b4d4f16e7ccb606d4879ca431fcf4",
                "shasum": ""
            },
            "require": {
                "ext-dom": "*",
                "ext-phar": "*",
                "phar-io/version": "^2.0",
                "php": "^5.6 || ^7.0"
            },
            "type": "library",
            "extra": {
                "branch-alias": {
                    "dev-master": "1.0.x-dev"
                }
            },
            "autoload": {
                "classmap": [
                    "src/"
                ]
            },
            "notification-url": "https://packagist.org/downloads/",
            "license": [
                "BSD-3-Clause"
            ],
            "authors": [
                {
                    "name": "Arne Blankerts",
                    "email": "arne@blankerts.de",
                    "role": "Developer"
                },
                {
                    "name": "Sebastian Heuer",
                    "email": "sebastian@phpeople.de",
                    "role": "Developer"
                },
                {
                    "name": "Sebastian Bergmann",
                    "email": "sebastian@phpunit.de",
                    "role": "Developer"
                }
            ],
            "description": "Component for reading phar.io manifest information from a PHP Archive (PHAR)",
            "time": "2018-07-08T19:23:20+00:00"
        },
        {
            "name": "phar-io/version",
            "version": "2.0.1",
            "source": {
                "type": "git",
                "url": "https://github.com/phar-io/version.git",
                "reference": "45a2ec53a73c70ce41d55cedef9063630abaf1b6"
            },
            "dist": {
                "type": "zip",
                "url": "https://api.github.com/repos/phar-io/version/zipball/45a2ec53a73c70ce41d55cedef9063630abaf1b6",
                "reference": "45a2ec53a73c70ce41d55cedef9063630abaf1b6",
                "shasum": ""
            },
            "require": {
                "php": "^5.6 || ^7.0"
            },
            "type": "library",
            "autoload": {
                "classmap": [
                    "src/"
                ]
            },
            "notification-url": "https://packagist.org/downloads/",
            "license": [
                "BSD-3-Clause"
            ],
            "authors": [
                {
                    "name": "Arne Blankerts",
                    "email": "arne@blankerts.de",
                    "role": "Developer"
                },
                {
                    "name": "Sebastian Heuer",
                    "email": "sebastian@phpeople.de",
                    "role": "Developer"
                },
                {
                    "name": "Sebastian Bergmann",
                    "email": "sebastian@phpunit.de",
                    "role": "Developer"
                }
            ],
            "description": "Library for handling version information and constraints",
            "time": "2018-07-08T19:19:57+00:00"
        },
        {
            "name": "phpdocumentor/reflection-common",
            "version": "2.0.0",
            "source": {
                "type": "git",
                "url": "https://github.com/phpDocumentor/ReflectionCommon.git",
                "reference": "63a995caa1ca9e5590304cd845c15ad6d482a62a"
            },
            "dist": {
                "type": "zip",
                "url": "https://api.github.com/repos/phpDocumentor/ReflectionCommon/zipball/63a995caa1ca9e5590304cd845c15ad6d482a62a",
                "reference": "63a995caa1ca9e5590304cd845c15ad6d482a62a",
                "shasum": ""
            },
            "require": {
                "php": ">=7.1"
            },
            "require-dev": {
                "phpunit/phpunit": "~6"
            },
            "type": "library",
            "extra": {
                "branch-alias": {
                    "dev-master": "2.x-dev"
                }
            },
            "autoload": {
                "psr-4": {
                    "phpDocumentor\\Reflection\\": "src/"
                }
            },
            "notification-url": "https://packagist.org/downloads/",
            "license": [
                "MIT"
            ],
            "authors": [
                {
                    "name": "Jaap van Otterdijk",
                    "email": "opensource@ijaap.nl"
                }
            ],
            "description": "Common reflection classes used by phpdocumentor to reflect the code structure",
            "homepage": "http://www.phpdoc.org",
            "keywords": [
                "FQSEN",
                "phpDocumentor",
                "phpdoc",
                "reflection",
                "static analysis"
            ],
            "time": "2018-08-07T13:53:10+00:00"
        },
        {
            "name": "phpdocumentor/reflection-docblock",
            "version": "5.1.0",
            "source": {
                "type": "git",
                "url": "https://github.com/phpDocumentor/ReflectionDocBlock.git",
                "reference": "cd72d394ca794d3466a3b2fc09d5a6c1dc86b47e"
            },
            "dist": {
                "type": "zip",
                "url": "https://api.github.com/repos/phpDocumentor/ReflectionDocBlock/zipball/cd72d394ca794d3466a3b2fc09d5a6c1dc86b47e",
                "reference": "cd72d394ca794d3466a3b2fc09d5a6c1dc86b47e",
                "shasum": ""
            },
            "require": {
                "ext-filter": "^7.1",
                "php": "^7.2",
                "phpdocumentor/reflection-common": "^2.0",
                "phpdocumentor/type-resolver": "^1.0",
                "webmozart/assert": "^1"
            },
            "require-dev": {
                "doctrine/instantiator": "^1",
                "mockery/mockery": "^1"
            },
            "type": "library",
            "extra": {
                "branch-alias": {
                    "dev-master": "5.x-dev"
                }
            },
            "autoload": {
                "psr-4": {
                    "phpDocumentor\\Reflection\\": "src"
                }
            },
            "notification-url": "https://packagist.org/downloads/",
            "license": [
                "MIT"
            ],
            "authors": [
                {
                    "name": "Mike van Riel",
                    "email": "me@mikevanriel.com"
                },
                {
                    "name": "Jaap van Otterdijk",
                    "email": "account@ijaap.nl"
                }
            ],
            "description": "With this component, a library can provide support for annotations via DocBlocks or otherwise retrieve information that is embedded in a DocBlock.",
            "time": "2020-02-22T12:28:44+00:00"
        },
        {
            "name": "phpdocumentor/type-resolver",
            "version": "1.1.0",
            "source": {
                "type": "git",
                "url": "https://github.com/phpDocumentor/TypeResolver.git",
                "reference": "7462d5f123dfc080dfdf26897032a6513644fc95"
            },
            "dist": {
                "type": "zip",
                "url": "https://api.github.com/repos/phpDocumentor/TypeResolver/zipball/7462d5f123dfc080dfdf26897032a6513644fc95",
                "reference": "7462d5f123dfc080dfdf26897032a6513644fc95",
                "shasum": ""
            },
            "require": {
                "php": "^7.2",
                "phpdocumentor/reflection-common": "^2.0"
            },
            "require-dev": {
                "ext-tokenizer": "^7.2",
                "mockery/mockery": "~1"
            },
            "type": "library",
            "extra": {
                "branch-alias": {
                    "dev-master": "1.x-dev"
                }
            },
            "autoload": {
                "psr-4": {
                    "phpDocumentor\\Reflection\\": "src"
                }
            },
            "notification-url": "https://packagist.org/downloads/",
            "license": [
                "MIT"
            ],
            "authors": [
                {
                    "name": "Mike van Riel",
                    "email": "me@mikevanriel.com"
                }
            ],
            "description": "A PSR-5 based resolver of Class names, Types and Structural Element Names",
            "time": "2020-02-18T18:59:58+00:00"
        },
        {
            "name": "phpspec/prophecy",
            "version": "v1.10.3",
            "source": {
                "type": "git",
                "url": "https://github.com/phpspec/prophecy.git",
                "reference": "451c3cd1418cf640de218914901e51b064abb093"
            },
            "dist": {
                "type": "zip",
                "url": "https://api.github.com/repos/phpspec/prophecy/zipball/451c3cd1418cf640de218914901e51b064abb093",
                "reference": "451c3cd1418cf640de218914901e51b064abb093",
                "shasum": ""
            },
            "require": {
                "doctrine/instantiator": "^1.0.2",
                "php": "^5.3|^7.0",
                "phpdocumentor/reflection-docblock": "^2.0|^3.0.2|^4.0|^5.0",
                "sebastian/comparator": "^1.2.3|^2.0|^3.0|^4.0",
                "sebastian/recursion-context": "^1.0|^2.0|^3.0|^4.0"
            },
            "require-dev": {
                "phpspec/phpspec": "^2.5 || ^3.2",
                "phpunit/phpunit": "^4.8.35 || ^5.7 || ^6.5 || ^7.1"
            },
            "type": "library",
            "extra": {
                "branch-alias": {
                    "dev-master": "1.10.x-dev"
                }
            },
            "autoload": {
                "psr-4": {
                    "Prophecy\\": "src/Prophecy"
                }
            },
            "notification-url": "https://packagist.org/downloads/",
            "license": [
                "MIT"
            ],
            "authors": [
                {
                    "name": "Konstantin Kudryashov",
                    "email": "ever.zet@gmail.com",
                    "homepage": "http://everzet.com"
                },
                {
                    "name": "Marcello Duarte",
                    "email": "marcello.duarte@gmail.com"
                }
            ],
            "description": "Highly opinionated mocking framework for PHP 5.3+",
            "homepage": "https://github.com/phpspec/prophecy",
            "keywords": [
                "Double",
                "Dummy",
                "fake",
                "mock",
                "spy",
                "stub"
            ],
            "time": "2020-03-05T15:02:03+00:00"
        },
        {
            "name": "phpunit/php-code-coverage",
            "version": "7.0.10",
            "source": {
                "type": "git",
                "url": "https://github.com/sebastianbergmann/php-code-coverage.git",
                "reference": "f1884187926fbb755a9aaf0b3836ad3165b478bf"
            },
            "dist": {
                "type": "zip",
                "url": "https://api.github.com/repos/sebastianbergmann/php-code-coverage/zipball/f1884187926fbb755a9aaf0b3836ad3165b478bf",
                "reference": "f1884187926fbb755a9aaf0b3836ad3165b478bf",
                "shasum": ""
            },
            "require": {
                "ext-dom": "*",
                "ext-xmlwriter": "*",
                "php": "^7.2",
                "phpunit/php-file-iterator": "^2.0.2",
                "phpunit/php-text-template": "^1.2.1",
                "phpunit/php-token-stream": "^3.1.1",
                "sebastian/code-unit-reverse-lookup": "^1.0.1",
                "sebastian/environment": "^4.2.2",
                "sebastian/version": "^2.0.1",
                "theseer/tokenizer": "^1.1.3"
            },
            "require-dev": {
                "phpunit/phpunit": "^8.2.2"
            },
            "suggest": {
                "ext-xdebug": "^2.7.2"
            },
            "type": "library",
            "extra": {
                "branch-alias": {
                    "dev-master": "7.0-dev"
                }
            },
            "autoload": {
                "classmap": [
                    "src/"
                ]
            },
            "notification-url": "https://packagist.org/downloads/",
            "license": [
                "BSD-3-Clause"
            ],
            "authors": [
                {
                    "name": "Sebastian Bergmann",
                    "email": "sebastian@phpunit.de",
                    "role": "lead"
                }
            ],
            "description": "Library that provides collection, processing, and rendering functionality for PHP code coverage information.",
            "homepage": "https://github.com/sebastianbergmann/php-code-coverage",
            "keywords": [
                "coverage",
                "testing",
                "xunit"
            ],
            "time": "2019-11-20T13:55:58+00:00"
        },
        {
            "name": "phpunit/php-file-iterator",
            "version": "2.0.2",
            "source": {
                "type": "git",
                "url": "https://github.com/sebastianbergmann/php-file-iterator.git",
                "reference": "050bedf145a257b1ff02746c31894800e5122946"
            },
            "dist": {
                "type": "zip",
                "url": "https://api.github.com/repos/sebastianbergmann/php-file-iterator/zipball/050bedf145a257b1ff02746c31894800e5122946",
                "reference": "050bedf145a257b1ff02746c31894800e5122946",
                "shasum": ""
            },
            "require": {
                "php": "^7.1"
            },
            "require-dev": {
                "phpunit/phpunit": "^7.1"
            },
            "type": "library",
            "extra": {
                "branch-alias": {
                    "dev-master": "2.0.x-dev"
                }
            },
            "autoload": {
                "classmap": [
                    "src/"
                ]
            },
            "notification-url": "https://packagist.org/downloads/",
            "license": [
                "BSD-3-Clause"
            ],
            "authors": [
                {
                    "name": "Sebastian Bergmann",
                    "email": "sebastian@phpunit.de",
                    "role": "lead"
                }
            ],
            "description": "FilterIterator implementation that filters files based on a list of suffixes.",
            "homepage": "https://github.com/sebastianbergmann/php-file-iterator/",
            "keywords": [
                "filesystem",
                "iterator"
            ],
            "time": "2018-09-13T20:33:42+00:00"
        },
        {
            "name": "phpunit/php-text-template",
            "version": "1.2.1",
            "source": {
                "type": "git",
                "url": "https://github.com/sebastianbergmann/php-text-template.git",
                "reference": "31f8b717e51d9a2afca6c9f046f5d69fc27c8686"
            },
            "dist": {
                "type": "zip",
                "url": "https://api.github.com/repos/sebastianbergmann/php-text-template/zipball/31f8b717e51d9a2afca6c9f046f5d69fc27c8686",
                "reference": "31f8b717e51d9a2afca6c9f046f5d69fc27c8686",
                "shasum": ""
            },
            "require": {
                "php": ">=5.3.3"
            },
            "type": "library",
            "autoload": {
                "classmap": [
                    "src/"
                ]
            },
            "notification-url": "https://packagist.org/downloads/",
            "license": [
                "BSD-3-Clause"
            ],
            "authors": [
                {
                    "name": "Sebastian Bergmann",
                    "email": "sebastian@phpunit.de",
                    "role": "lead"
                }
            ],
            "description": "Simple template engine.",
            "homepage": "https://github.com/sebastianbergmann/php-text-template/",
            "keywords": [
                "template"
            ],
            "time": "2015-06-21T13:50:34+00:00"
        },
        {
            "name": "phpunit/php-timer",
            "version": "2.1.2",
            "source": {
                "type": "git",
                "url": "https://github.com/sebastianbergmann/php-timer.git",
                "reference": "1038454804406b0b5f5f520358e78c1c2f71501e"
            },
            "dist": {
                "type": "zip",
                "url": "https://api.github.com/repos/sebastianbergmann/php-timer/zipball/1038454804406b0b5f5f520358e78c1c2f71501e",
                "reference": "1038454804406b0b5f5f520358e78c1c2f71501e",
                "shasum": ""
            },
            "require": {
                "php": "^7.1"
            },
            "require-dev": {
                "phpunit/phpunit": "^7.0"
            },
            "type": "library",
            "extra": {
                "branch-alias": {
                    "dev-master": "2.1-dev"
                }
            },
            "autoload": {
                "classmap": [
                    "src/"
                ]
            },
            "notification-url": "https://packagist.org/downloads/",
            "license": [
                "BSD-3-Clause"
            ],
            "authors": [
                {
                    "name": "Sebastian Bergmann",
                    "email": "sebastian@phpunit.de",
                    "role": "lead"
                }
            ],
            "description": "Utility class for timing",
            "homepage": "https://github.com/sebastianbergmann/php-timer/",
            "keywords": [
                "timer"
            ],
            "time": "2019-06-07T04:22:29+00:00"
        },
        {
            "name": "phpunit/php-token-stream",
            "version": "3.1.1",
            "source": {
                "type": "git",
                "url": "https://github.com/sebastianbergmann/php-token-stream.git",
                "reference": "995192df77f63a59e47f025390d2d1fdf8f425ff"
            },
            "dist": {
                "type": "zip",
                "url": "https://api.github.com/repos/sebastianbergmann/php-token-stream/zipball/995192df77f63a59e47f025390d2d1fdf8f425ff",
                "reference": "995192df77f63a59e47f025390d2d1fdf8f425ff",
                "shasum": ""
            },
            "require": {
                "ext-tokenizer": "*",
                "php": "^7.1"
            },
            "require-dev": {
                "phpunit/phpunit": "^7.0"
            },
            "type": "library",
            "extra": {
                "branch-alias": {
                    "dev-master": "3.1-dev"
                }
            },
            "autoload": {
                "classmap": [
                    "src/"
                ]
            },
            "notification-url": "https://packagist.org/downloads/",
            "license": [
                "BSD-3-Clause"
            ],
            "authors": [
                {
                    "name": "Sebastian Bergmann",
                    "email": "sebastian@phpunit.de"
                }
            ],
            "description": "Wrapper around PHP's tokenizer extension.",
            "homepage": "https://github.com/sebastianbergmann/php-token-stream/",
            "keywords": [
                "tokenizer"
            ],
            "time": "2019-09-17T06:23:10+00:00"
        },
        {
            "name": "phpunit/phpunit",
            "version": "8.5.2",
            "source": {
                "type": "git",
                "url": "https://github.com/sebastianbergmann/phpunit.git",
                "reference": "018b6ac3c8ab20916db85fa91bf6465acb64d1e0"
            },
            "dist": {
                "type": "zip",
                "url": "https://api.github.com/repos/sebastianbergmann/phpunit/zipball/018b6ac3c8ab20916db85fa91bf6465acb64d1e0",
                "reference": "018b6ac3c8ab20916db85fa91bf6465acb64d1e0",
                "shasum": ""
            },
            "require": {
                "doctrine/instantiator": "^1.2.0",
                "ext-dom": "*",
                "ext-json": "*",
                "ext-libxml": "*",
                "ext-mbstring": "*",
                "ext-xml": "*",
                "ext-xmlwriter": "*",
                "myclabs/deep-copy": "^1.9.1",
                "phar-io/manifest": "^1.0.3",
                "phar-io/version": "^2.0.1",
                "php": "^7.2",
                "phpspec/prophecy": "^1.8.1",
                "phpunit/php-code-coverage": "^7.0.7",
                "phpunit/php-file-iterator": "^2.0.2",
                "phpunit/php-text-template": "^1.2.1",
                "phpunit/php-timer": "^2.1.2",
                "sebastian/comparator": "^3.0.2",
                "sebastian/diff": "^3.0.2",
                "sebastian/environment": "^4.2.2",
                "sebastian/exporter": "^3.1.1",
                "sebastian/global-state": "^3.0.0",
                "sebastian/object-enumerator": "^3.0.3",
                "sebastian/resource-operations": "^2.0.1",
                "sebastian/type": "^1.1.3",
                "sebastian/version": "^2.0.1"
            },
            "require-dev": {
                "ext-pdo": "*"
            },
            "suggest": {
                "ext-soap": "*",
                "ext-xdebug": "*",
                "phpunit/php-invoker": "^2.0.0"
            },
            "bin": [
                "phpunit"
            ],
            "type": "library",
            "extra": {
                "branch-alias": {
                    "dev-master": "8.5-dev"
                }
            },
            "autoload": {
                "classmap": [
                    "src/"
                ]
            },
            "notification-url": "https://packagist.org/downloads/",
            "license": [
                "BSD-3-Clause"
            ],
            "authors": [
                {
                    "name": "Sebastian Bergmann",
                    "email": "sebastian@phpunit.de",
                    "role": "lead"
                }
            ],
            "description": "The PHP Unit Testing framework.",
            "homepage": "https://phpunit.de/",
            "keywords": [
                "phpunit",
                "testing",
                "xunit"
            ],
            "time": "2020-01-08T08:49:49+00:00"
        },
        {
            "name": "sebastian/code-unit-reverse-lookup",
            "version": "1.0.1",
            "source": {
                "type": "git",
                "url": "https://github.com/sebastianbergmann/code-unit-reverse-lookup.git",
                "reference": "4419fcdb5eabb9caa61a27c7a1db532a6b55dd18"
            },
            "dist": {
                "type": "zip",
                "url": "https://api.github.com/repos/sebastianbergmann/code-unit-reverse-lookup/zipball/4419fcdb5eabb9caa61a27c7a1db532a6b55dd18",
                "reference": "4419fcdb5eabb9caa61a27c7a1db532a6b55dd18",
                "shasum": ""
            },
            "require": {
                "php": "^5.6 || ^7.0"
            },
            "require-dev": {
                "phpunit/phpunit": "^5.7 || ^6.0"
            },
            "type": "library",
            "extra": {
                "branch-alias": {
                    "dev-master": "1.0.x-dev"
                }
            },
            "autoload": {
                "classmap": [
                    "src/"
                ]
            },
            "notification-url": "https://packagist.org/downloads/",
            "license": [
                "BSD-3-Clause"
            ],
            "authors": [
                {
                    "name": "Sebastian Bergmann",
                    "email": "sebastian@phpunit.de"
                }
            ],
            "description": "Looks up which function or method a line of code belongs to",
            "homepage": "https://github.com/sebastianbergmann/code-unit-reverse-lookup/",
            "time": "2017-03-04T06:30:41+00:00"
        },
        {
            "name": "sebastian/comparator",
            "version": "3.0.2",
            "source": {
                "type": "git",
                "url": "https://github.com/sebastianbergmann/comparator.git",
                "reference": "5de4fc177adf9bce8df98d8d141a7559d7ccf6da"
            },
            "dist": {
                "type": "zip",
                "url": "https://api.github.com/repos/sebastianbergmann/comparator/zipball/5de4fc177adf9bce8df98d8d141a7559d7ccf6da",
                "reference": "5de4fc177adf9bce8df98d8d141a7559d7ccf6da",
                "shasum": ""
            },
            "require": {
                "php": "^7.1",
                "sebastian/diff": "^3.0",
                "sebastian/exporter": "^3.1"
            },
            "require-dev": {
                "phpunit/phpunit": "^7.1"
            },
            "type": "library",
            "extra": {
                "branch-alias": {
                    "dev-master": "3.0-dev"
                }
            },
            "autoload": {
                "classmap": [
                    "src/"
                ]
            },
            "notification-url": "https://packagist.org/downloads/",
            "license": [
                "BSD-3-Clause"
            ],
            "authors": [
                {
                    "name": "Jeff Welch",
                    "email": "whatthejeff@gmail.com"
                },
                {
                    "name": "Volker Dusch",
                    "email": "github@wallbash.com"
                },
                {
                    "name": "Bernhard Schussek",
                    "email": "bschussek@2bepublished.at"
                },
                {
                    "name": "Sebastian Bergmann",
                    "email": "sebastian@phpunit.de"
                }
            ],
            "description": "Provides the functionality to compare PHP values for equality",
            "homepage": "https://github.com/sebastianbergmann/comparator",
            "keywords": [
                "comparator",
                "compare",
                "equality"
            ],
            "time": "2018-07-12T15:12:46+00:00"
        },
        {
            "name": "sebastian/diff",
            "version": "3.0.2",
            "source": {
                "type": "git",
                "url": "https://github.com/sebastianbergmann/diff.git",
                "reference": "720fcc7e9b5cf384ea68d9d930d480907a0c1a29"
            },
            "dist": {
                "type": "zip",
                "url": "https://api.github.com/repos/sebastianbergmann/diff/zipball/720fcc7e9b5cf384ea68d9d930d480907a0c1a29",
                "reference": "720fcc7e9b5cf384ea68d9d930d480907a0c1a29",
                "shasum": ""
            },
            "require": {
                "php": "^7.1"
            },
            "require-dev": {
                "phpunit/phpunit": "^7.5 || ^8.0",
                "symfony/process": "^2 || ^3.3 || ^4"
            },
            "type": "library",
            "extra": {
                "branch-alias": {
                    "dev-master": "3.0-dev"
                }
            },
            "autoload": {
                "classmap": [
                    "src/"
                ]
            },
            "notification-url": "https://packagist.org/downloads/",
            "license": [
                "BSD-3-Clause"
            ],
            "authors": [
                {
                    "name": "Kore Nordmann",
                    "email": "mail@kore-nordmann.de"
                },
                {
                    "name": "Sebastian Bergmann",
                    "email": "sebastian@phpunit.de"
                }
            ],
            "description": "Diff implementation",
            "homepage": "https://github.com/sebastianbergmann/diff",
            "keywords": [
                "diff",
                "udiff",
                "unidiff",
                "unified diff"
            ],
            "time": "2019-02-04T06:01:07+00:00"
        },
        {
            "name": "sebastian/environment",
            "version": "4.2.3",
            "source": {
                "type": "git",
                "url": "https://github.com/sebastianbergmann/environment.git",
                "reference": "464c90d7bdf5ad4e8a6aea15c091fec0603d4368"
            },
            "dist": {
                "type": "zip",
                "url": "https://api.github.com/repos/sebastianbergmann/environment/zipball/464c90d7bdf5ad4e8a6aea15c091fec0603d4368",
                "reference": "464c90d7bdf5ad4e8a6aea15c091fec0603d4368",
                "shasum": ""
            },
            "require": {
                "php": "^7.1"
            },
            "require-dev": {
                "phpunit/phpunit": "^7.5"
            },
            "suggest": {
                "ext-posix": "*"
            },
            "type": "library",
            "extra": {
                "branch-alias": {
                    "dev-master": "4.2-dev"
                }
            },
            "autoload": {
                "classmap": [
                    "src/"
                ]
            },
            "notification-url": "https://packagist.org/downloads/",
            "license": [
                "BSD-3-Clause"
            ],
            "authors": [
                {
                    "name": "Sebastian Bergmann",
                    "email": "sebastian@phpunit.de"
                }
            ],
            "description": "Provides functionality to handle HHVM/PHP environments",
            "homepage": "http://www.github.com/sebastianbergmann/environment",
            "keywords": [
                "Xdebug",
                "environment",
                "hhvm"
            ],
            "time": "2019-11-20T08:46:58+00:00"
        },
        {
            "name": "sebastian/exporter",
            "version": "3.1.2",
            "source": {
                "type": "git",
                "url": "https://github.com/sebastianbergmann/exporter.git",
                "reference": "68609e1261d215ea5b21b7987539cbfbe156ec3e"
            },
            "dist": {
                "type": "zip",
                "url": "https://api.github.com/repos/sebastianbergmann/exporter/zipball/68609e1261d215ea5b21b7987539cbfbe156ec3e",
                "reference": "68609e1261d215ea5b21b7987539cbfbe156ec3e",
                "shasum": ""
            },
            "require": {
                "php": "^7.0",
                "sebastian/recursion-context": "^3.0"
            },
            "require-dev": {
                "ext-mbstring": "*",
                "phpunit/phpunit": "^6.0"
            },
            "type": "library",
            "extra": {
                "branch-alias": {
                    "dev-master": "3.1.x-dev"
                }
            },
            "autoload": {
                "classmap": [
                    "src/"
                ]
            },
            "notification-url": "https://packagist.org/downloads/",
            "license": [
                "BSD-3-Clause"
            ],
            "authors": [
                {
                    "name": "Sebastian Bergmann",
                    "email": "sebastian@phpunit.de"
                },
                {
                    "name": "Jeff Welch",
                    "email": "whatthejeff@gmail.com"
                },
                {
                    "name": "Volker Dusch",
                    "email": "github@wallbash.com"
                },
                {
                    "name": "Adam Harvey",
                    "email": "aharvey@php.net"
                },
                {
                    "name": "Bernhard Schussek",
                    "email": "bschussek@gmail.com"
                }
            ],
            "description": "Provides the functionality to export PHP variables for visualization",
            "homepage": "http://www.github.com/sebastianbergmann/exporter",
            "keywords": [
                "export",
                "exporter"
            ],
            "time": "2019-09-14T09:02:43+00:00"
        },
        {
            "name": "sebastian/global-state",
            "version": "3.0.0",
            "source": {
                "type": "git",
                "url": "https://github.com/sebastianbergmann/global-state.git",
                "reference": "edf8a461cf1d4005f19fb0b6b8b95a9f7fa0adc4"
            },
            "dist": {
                "type": "zip",
                "url": "https://api.github.com/repos/sebastianbergmann/global-state/zipball/edf8a461cf1d4005f19fb0b6b8b95a9f7fa0adc4",
                "reference": "edf8a461cf1d4005f19fb0b6b8b95a9f7fa0adc4",
                "shasum": ""
            },
            "require": {
                "php": "^7.2",
                "sebastian/object-reflector": "^1.1.1",
                "sebastian/recursion-context": "^3.0"
            },
            "require-dev": {
                "ext-dom": "*",
                "phpunit/phpunit": "^8.0"
            },
            "suggest": {
                "ext-uopz": "*"
            },
            "type": "library",
            "extra": {
                "branch-alias": {
                    "dev-master": "3.0-dev"
                }
            },
            "autoload": {
                "classmap": [
                    "src/"
                ]
            },
            "notification-url": "https://packagist.org/downloads/",
            "license": [
                "BSD-3-Clause"
            ],
            "authors": [
                {
                    "name": "Sebastian Bergmann",
                    "email": "sebastian@phpunit.de"
                }
            ],
            "description": "Snapshotting of global state",
            "homepage": "http://www.github.com/sebastianbergmann/global-state",
            "keywords": [
                "global state"
            ],
            "time": "2019-02-01T05:30:01+00:00"
        },
        {
            "name": "sebastian/object-enumerator",
            "version": "3.0.3",
            "source": {
                "type": "git",
                "url": "https://github.com/sebastianbergmann/object-enumerator.git",
                "reference": "7cfd9e65d11ffb5af41198476395774d4c8a84c5"
            },
            "dist": {
                "type": "zip",
                "url": "https://api.github.com/repos/sebastianbergmann/object-enumerator/zipball/7cfd9e65d11ffb5af41198476395774d4c8a84c5",
                "reference": "7cfd9e65d11ffb5af41198476395774d4c8a84c5",
                "shasum": ""
            },
            "require": {
                "php": "^7.0",
                "sebastian/object-reflector": "^1.1.1",
                "sebastian/recursion-context": "^3.0"
            },
            "require-dev": {
                "phpunit/phpunit": "^6.0"
            },
            "type": "library",
            "extra": {
                "branch-alias": {
                    "dev-master": "3.0.x-dev"
                }
            },
            "autoload": {
                "classmap": [
                    "src/"
                ]
            },
            "notification-url": "https://packagist.org/downloads/",
            "license": [
                "BSD-3-Clause"
            ],
            "authors": [
                {
                    "name": "Sebastian Bergmann",
                    "email": "sebastian@phpunit.de"
                }
            ],
            "description": "Traverses array structures and object graphs to enumerate all referenced objects",
            "homepage": "https://github.com/sebastianbergmann/object-enumerator/",
            "time": "2017-08-03T12:35:26+00:00"
        },
        {
            "name": "sebastian/object-reflector",
            "version": "1.1.1",
            "source": {
                "type": "git",
                "url": "https://github.com/sebastianbergmann/object-reflector.git",
                "reference": "773f97c67f28de00d397be301821b06708fca0be"
            },
            "dist": {
                "type": "zip",
                "url": "https://api.github.com/repos/sebastianbergmann/object-reflector/zipball/773f97c67f28de00d397be301821b06708fca0be",
                "reference": "773f97c67f28de00d397be301821b06708fca0be",
                "shasum": ""
            },
            "require": {
                "php": "^7.0"
            },
            "require-dev": {
                "phpunit/phpunit": "^6.0"
            },
            "type": "library",
            "extra": {
                "branch-alias": {
                    "dev-master": "1.1-dev"
                }
            },
            "autoload": {
                "classmap": [
                    "src/"
                ]
            },
            "notification-url": "https://packagist.org/downloads/",
            "license": [
                "BSD-3-Clause"
            ],
            "authors": [
                {
                    "name": "Sebastian Bergmann",
                    "email": "sebastian@phpunit.de"
                }
            ],
            "description": "Allows reflection of object attributes, including inherited and non-public ones",
            "homepage": "https://github.com/sebastianbergmann/object-reflector/",
            "time": "2017-03-29T09:07:27+00:00"
        },
        {
            "name": "sebastian/recursion-context",
            "version": "3.0.0",
            "source": {
                "type": "git",
                "url": "https://github.com/sebastianbergmann/recursion-context.git",
                "reference": "5b0cd723502bac3b006cbf3dbf7a1e3fcefe4fa8"
            },
            "dist": {
                "type": "zip",
                "url": "https://api.github.com/repos/sebastianbergmann/recursion-context/zipball/5b0cd723502bac3b006cbf3dbf7a1e3fcefe4fa8",
                "reference": "5b0cd723502bac3b006cbf3dbf7a1e3fcefe4fa8",
                "shasum": ""
            },
            "require": {
                "php": "^7.0"
            },
            "require-dev": {
                "phpunit/phpunit": "^6.0"
            },
            "type": "library",
            "extra": {
                "branch-alias": {
                    "dev-master": "3.0.x-dev"
                }
            },
            "autoload": {
                "classmap": [
                    "src/"
                ]
            },
            "notification-url": "https://packagist.org/downloads/",
            "license": [
                "BSD-3-Clause"
            ],
            "authors": [
                {
                    "name": "Jeff Welch",
                    "email": "whatthejeff@gmail.com"
                },
                {
                    "name": "Sebastian Bergmann",
                    "email": "sebastian@phpunit.de"
                },
                {
                    "name": "Adam Harvey",
                    "email": "aharvey@php.net"
                }
            ],
            "description": "Provides functionality to recursively process PHP variables",
            "homepage": "http://www.github.com/sebastianbergmann/recursion-context",
            "time": "2017-03-03T06:23:57+00:00"
        },
        {
            "name": "sebastian/resource-operations",
            "version": "2.0.1",
            "source": {
                "type": "git",
                "url": "https://github.com/sebastianbergmann/resource-operations.git",
                "reference": "4d7a795d35b889bf80a0cc04e08d77cedfa917a9"
            },
            "dist": {
                "type": "zip",
                "url": "https://api.github.com/repos/sebastianbergmann/resource-operations/zipball/4d7a795d35b889bf80a0cc04e08d77cedfa917a9",
                "reference": "4d7a795d35b889bf80a0cc04e08d77cedfa917a9",
                "shasum": ""
            },
            "require": {
                "php": "^7.1"
            },
            "type": "library",
            "extra": {
                "branch-alias": {
                    "dev-master": "2.0-dev"
                }
            },
            "autoload": {
                "classmap": [
                    "src/"
                ]
            },
            "notification-url": "https://packagist.org/downloads/",
            "license": [
                "BSD-3-Clause"
            ],
            "authors": [
                {
                    "name": "Sebastian Bergmann",
                    "email": "sebastian@phpunit.de"
                }
            ],
            "description": "Provides a list of PHP built-in functions that operate on resources",
            "homepage": "https://www.github.com/sebastianbergmann/resource-operations",
            "time": "2018-10-04T04:07:39+00:00"
        },
        {
            "name": "sebastian/type",
            "version": "1.1.3",
            "source": {
                "type": "git",
                "url": "https://github.com/sebastianbergmann/type.git",
                "reference": "3aaaa15fa71d27650d62a948be022fe3b48541a3"
            },
            "dist": {
                "type": "zip",
                "url": "https://api.github.com/repos/sebastianbergmann/type/zipball/3aaaa15fa71d27650d62a948be022fe3b48541a3",
                "reference": "3aaaa15fa71d27650d62a948be022fe3b48541a3",
                "shasum": ""
            },
            "require": {
                "php": "^7.2"
            },
            "require-dev": {
                "phpunit/phpunit": "^8.2"
            },
            "type": "library",
            "extra": {
                "branch-alias": {
                    "dev-master": "1.1-dev"
                }
            },
            "autoload": {
                "classmap": [
                    "src/"
                ]
            },
            "notification-url": "https://packagist.org/downloads/",
            "license": [
                "BSD-3-Clause"
            ],
            "authors": [
                {
                    "name": "Sebastian Bergmann",
                    "email": "sebastian@phpunit.de",
                    "role": "lead"
                }
            ],
            "description": "Collection of value objects that represent the types of the PHP type system",
            "homepage": "https://github.com/sebastianbergmann/type",
            "time": "2019-07-02T08:10:15+00:00"
        },
        {
            "name": "sebastian/version",
            "version": "2.0.1",
            "source": {
                "type": "git",
                "url": "https://github.com/sebastianbergmann/version.git",
                "reference": "99732be0ddb3361e16ad77b68ba41efc8e979019"
            },
            "dist": {
                "type": "zip",
                "url": "https://api.github.com/repos/sebastianbergmann/version/zipball/99732be0ddb3361e16ad77b68ba41efc8e979019",
                "reference": "99732be0ddb3361e16ad77b68ba41efc8e979019",
                "shasum": ""
            },
            "require": {
                "php": ">=5.6"
            },
            "type": "library",
            "extra": {
                "branch-alias": {
                    "dev-master": "2.0.x-dev"
                }
            },
            "autoload": {
                "classmap": [
                    "src/"
                ]
            },
            "notification-url": "https://packagist.org/downloads/",
            "license": [
                "BSD-3-Clause"
            ],
            "authors": [
                {
                    "name": "Sebastian Bergmann",
                    "email": "sebastian@phpunit.de",
                    "role": "lead"
                }
            ],
            "description": "Library that helps with managing the version number of Git-hosted PHP projects",
            "homepage": "https://github.com/sebastianbergmann/version",
            "time": "2016-10-03T07:35:21+00:00"
        },
        {
            "name": "symfony/polyfill-ctype",
            "version": "v1.14.0",
            "source": {
                "type": "git",
                "url": "https://github.com/symfony/polyfill-ctype.git",
                "reference": "fbdeaec0df06cf3d51c93de80c7eb76e271f5a38"
            },
            "dist": {
                "type": "zip",
                "url": "https://api.github.com/repos/symfony/polyfill-ctype/zipball/fbdeaec0df06cf3d51c93de80c7eb76e271f5a38",
                "reference": "fbdeaec0df06cf3d51c93de80c7eb76e271f5a38",
                "shasum": ""
            },
            "require": {
                "php": ">=5.3.3"
            },
            "suggest": {
                "ext-ctype": "For best performance"
            },
            "type": "library",
            "extra": {
                "branch-alias": {
                    "dev-master": "1.14-dev"
                }
            },
            "autoload": {
                "psr-4": {
                    "Symfony\\Polyfill\\Ctype\\": ""
                },
                "files": [
                    "bootstrap.php"
                ]
            },
            "notification-url": "https://packagist.org/downloads/",
            "license": [
                "MIT"
            ],
            "authors": [
                {
                    "name": "Gert de Pagter",
                    "email": "BackEndTea@gmail.com"
                },
                {
                    "name": "Symfony Community",
                    "homepage": "https://symfony.com/contributors"
                }
            ],
            "description": "Symfony polyfill for ctype functions",
            "homepage": "https://symfony.com",
            "keywords": [
                "compatibility",
                "ctype",
                "polyfill",
                "portable"
            ],
            "time": "2020-01-13T11:15:53+00:00"
        },
        {
            "name": "theseer/tokenizer",
            "version": "1.1.3",
            "source": {
                "type": "git",
                "url": "https://github.com/theseer/tokenizer.git",
                "reference": "11336f6f84e16a720dae9d8e6ed5019efa85a0f9"
            },
            "dist": {
                "type": "zip",
                "url": "https://api.github.com/repos/theseer/tokenizer/zipball/11336f6f84e16a720dae9d8e6ed5019efa85a0f9",
                "reference": "11336f6f84e16a720dae9d8e6ed5019efa85a0f9",
                "shasum": ""
            },
            "require": {
                "ext-dom": "*",
                "ext-tokenizer": "*",
                "ext-xmlwriter": "*",
                "php": "^7.0"
            },
            "type": "library",
            "autoload": {
                "classmap": [
                    "src/"
                ]
            },
            "notification-url": "https://packagist.org/downloads/",
            "license": [
                "BSD-3-Clause"
            ],
            "authors": [
                {
                    "name": "Arne Blankerts",
                    "email": "arne@blankerts.de",
                    "role": "Developer"
                }
            ],
            "description": "A small library for converting tokenized PHP source code into XML and potentially other formats",
            "time": "2019-06-13T22:48:21+00:00"
        },
        {
            "name": "webmozart/assert",
            "version": "1.7.0",
            "source": {
                "type": "git",
                "url": "https://github.com/webmozart/assert.git",
                "reference": "aed98a490f9a8f78468232db345ab9cf606cf598"
            },
            "dist": {
                "type": "zip",
                "url": "https://api.github.com/repos/webmozart/assert/zipball/aed98a490f9a8f78468232db345ab9cf606cf598",
                "reference": "aed98a490f9a8f78468232db345ab9cf606cf598",
                "shasum": ""
            },
            "require": {
                "php": "^5.3.3 || ^7.0",
                "symfony/polyfill-ctype": "^1.8"
            },
            "conflict": {
                "vimeo/psalm": "<3.6.0"
            },
            "require-dev": {
                "phpunit/phpunit": "^4.8.36 || ^7.5.13"
            },
            "type": "library",
            "autoload": {
                "psr-4": {
                    "Webmozart\\Assert\\": "src/"
                }
            },
            "notification-url": "https://packagist.org/downloads/",
            "license": [
                "MIT"
            ],
            "authors": [
                {
                    "name": "Bernhard Schussek",
                    "email": "bschussek@gmail.com"
                }
            ],
            "description": "Assertions to validate method input/output with nice error messages.",
            "keywords": [
                "assert",
                "check",
                "validate"
            ],
            "time": "2020-02-14T12:15:55+00:00"
        }
    ],
    "aliases": [],
    "minimum-stability": "stable",
    "stability-flags": [],
    "prefer-stable": false,
    "prefer-lowest": false,
    "platform": {
        "php": "^7.2"
    },
    "platform-dev": [],
    "plugin-api-version": "1.1.0"
}<|MERGE_RESOLUTION|>--- conflicted
+++ resolved
@@ -4,8 +4,7 @@
         "Read more about it at https://getcomposer.org/doc/01-basic-usage.md#installing-dependencies",
         "This file is @generated automatically"
     ],
-<<<<<<< HEAD
-    "content-hash": "9e722432b8066479dc76b201ae88afc9",
+    "content-hash": "52e400ba28052e715912dd3f55f070d3",
     "packages": [
         {
             "name": "netresearch/jsonmapper",
@@ -52,9 +51,7 @@
             ],
             "description": "Map nested JSON structures onto PHP classes",
             "time": "2020-03-04T17:23:33+00:00"
-=======
-    "content-hash": "144de8006f1fb5becfc69a47d527a321",
-    "packages": [
+        },
         {
             "name": "psr/cache",
             "version": "1.0.1",
@@ -152,16 +149,16 @@
         },
         {
             "name": "psr/log",
-            "version": "1.1.2",
+            "version": "1.1.3",
             "source": {
                 "type": "git",
                 "url": "https://github.com/php-fig/log.git",
-                "reference": "446d54b4cb6bf489fc9d75f55843658e6f25d801"
-            },
-            "dist": {
-                "type": "zip",
-                "url": "https://api.github.com/repos/php-fig/log/zipball/446d54b4cb6bf489fc9d75f55843658e6f25d801",
-                "reference": "446d54b4cb6bf489fc9d75f55843658e6f25d801",
+                "reference": "0f73288fd15629204f9d42b7055f72dacbe811fc"
+            },
+            "dist": {
+                "type": "zip",
+                "url": "https://api.github.com/repos/php-fig/log/zipball/0f73288fd15629204f9d42b7055f72dacbe811fc",
+                "reference": "0f73288fd15629204f9d42b7055f72dacbe811fc",
                 "shasum": ""
             },
             "require": {
@@ -195,7 +192,7 @@
                 "psr",
                 "psr-3"
             ],
-            "time": "2019-11-01T11:05:21+00:00"
+            "time": "2020-03-23T09:12:05+00:00"
         },
         {
             "name": "symfony/cache",
@@ -465,7 +462,6 @@
                 }
             ],
             "time": "2020-02-04T09:47:34+00:00"
->>>>>>> b302ce89
         }
     ],
     "packages-dev": [
@@ -1992,7 +1988,8 @@
     "prefer-stable": false,
     "prefer-lowest": false,
     "platform": {
-        "php": "^7.2"
+        "php": "^7.2",
+        "ext-json": "*"
     },
     "platform-dev": [],
     "plugin-api-version": "1.1.0"
