<?php

<<<<<<< HEAD
=======
use Psr\Http\Message\ResponseInterface;
>>>>>>> 5b5729f7
use React\EventLoop\Factory;
use React\EventLoop\LoopInterface;
use Symfony\Component\Dotenv\Dotenv;
use Zanzara\Config;
use Zanzara\Context;
use Zanzara\Zanzara;

require "../../vendor/autoload.php";

$dotenv = new Dotenv();
$dotenv->load("../../.env");

$loop = Factory::create();

$config = new Config();
$config->setUpdateMode(Config::POLLING_MODE);
$bot = new Zanzara($_ENV['BOT_KEY'], $loop, $config);

$bot->onCommand('start', function (Context $ctx) {
    echo "I'm processing the /start command\n";

<<<<<<< HEAD

    $ctx->getTelegram()->sendMessage($ctx->getUpdate()->getMessage()->getChat()->getId(), "ciao fra");
=======
    $params = [
        "chat_id" => $ctx->getUpdate()->getMessage()->getChat()->getId(),
        "text" => "ciao fra"
    ];

    $ctx->callApi("sendMessage", $params)->then(
        function (ResponseInterface $response) {
            var_dump('Response received', $response);
        },
        function (Exception $error) {
            var_dump('There was an error', $error->getMessage());
        });
>>>>>>> 5b5729f7
});

$bot->run();

function timer($start, LoopInterface $loop)
{
    //Timer only used to count seconds
    $loop->addPeriodicTimer(1.0, function ($timer) use (&$start, $loop) {
        echo "tick " . $start++ . "\n";
    });
}

timer(0, $loop);

$loop->run();<|MERGE_RESOLUTION|>--- conflicted
+++ resolved
@@ -1,9 +1,6 @@
 <?php
 
-<<<<<<< HEAD
-=======
 use Psr\Http\Message\ResponseInterface;
->>>>>>> 5b5729f7
 use React\EventLoop\Factory;
 use React\EventLoop\LoopInterface;
 use Symfony\Component\Dotenv\Dotenv;
@@ -25,10 +22,6 @@
 $bot->onCommand('start', function (Context $ctx) {
     echo "I'm processing the /start command\n";
 
-<<<<<<< HEAD
-
-    $ctx->getTelegram()->sendMessage($ctx->getUpdate()->getMessage()->getChat()->getId(), "ciao fra");
-=======
     $params = [
         "chat_id" => $ctx->getUpdate()->getMessage()->getChat()->getId(),
         "text" => "ciao fra"
@@ -41,7 +34,6 @@
         function (Exception $error) {
             var_dump('There was an error', $error->getMessage());
         });
->>>>>>> 5b5729f7
 });
 
 $bot->run();
